name: Validate

on:
  push:
  pull_request:

jobs:
  validate:
    name: Validate
    runs-on: "ubuntu-latest"
    steps:
      - uses: "actions/checkout@v5.0.0"
      - uses: home-assistant/actions/hassfest@master

  hacs_validation:
    name: HACS Validation
    runs-on: "ubuntu-latest"
    steps:
      - name: Checkout
        uses: actions/checkout@v5.0.0
      - name: HACS validation
        uses: hacs/action@main
        with:
          ignore: brands
          category: integration

  style:
    runs-on: "ubuntu-latest"
    name: Check style formatting
    steps:
<<<<<<< HEAD
      - uses: "actions/checkout@v5.0.0"
      - uses: "actions/setup-python@v5.6.0"
=======
      - uses: "actions/checkout@v4.2.2"
      - uses: "actions/setup-python@v6.0.0"
>>>>>>> ead727a7
        with:
          python-version: "3.12"
          allow-prereleases: true
      - run: python3 -m pip install black
      - run: black .

  pytest:
    runs-on: "ubuntu-latest"
    name: Run tests
    steps:
<<<<<<< HEAD
      - uses: "actions/checkout@v5.0.0"
      - uses: "actions/setup-python@v5.6.0"
=======
      - uses: "actions/checkout@v4.2.2"
      - uses: "actions/setup-python@v6.0.0"
>>>>>>> ead727a7
        with:
          python-version: "3.12"
          allow-prereleases: true
      - run: python3 -m pip install -r custom_components/csnet_home/requirements-dev.txt
      - run: pytest --cov=custom_components
      - name: Upload coverage reports to Codecov
        uses: codecov/codecov-action@v5
        with:
          token: ${{ secrets.CODECOV_TOKEN }}
          slug: mmornati/home-assistant-csnet-home
<|MERGE_RESOLUTION|>--- conflicted
+++ resolved
@@ -28,13 +28,8 @@
     runs-on: "ubuntu-latest"
     name: Check style formatting
     steps:
-<<<<<<< HEAD
       - uses: "actions/checkout@v5.0.0"
-      - uses: "actions/setup-python@v5.6.0"
-=======
-      - uses: "actions/checkout@v4.2.2"
       - uses: "actions/setup-python@v6.0.0"
->>>>>>> ead727a7
         with:
           python-version: "3.12"
           allow-prereleases: true
@@ -45,13 +40,8 @@
     runs-on: "ubuntu-latest"
     name: Run tests
     steps:
-<<<<<<< HEAD
       - uses: "actions/checkout@v5.0.0"
-      - uses: "actions/setup-python@v5.6.0"
-=======
-      - uses: "actions/checkout@v4.2.2"
       - uses: "actions/setup-python@v6.0.0"
->>>>>>> ead727a7
         with:
           python-version: "3.12"
           allow-prereleases: true
