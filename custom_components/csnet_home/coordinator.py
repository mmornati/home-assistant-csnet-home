"""Coordinator Class to centralise all data fetching from CSNet Home."""

from datetime import timedelta
import logging

from homeassistant.core import HomeAssistant
from homeassistant.helpers.update_coordinator import DataUpdateCoordinator

from .const import DOMAIN

_LOGGER = logging.getLogger(__name__)


class CSNetHomeCoordinator(DataUpdateCoordinator):
    """Coordinator to fetch all sensor data from the cloud API."""

    def __init__(self, hass: HomeAssistant, update_interval: int, entry_id: str):
        """Initialize the coordinator."""
        _LOGGER.debug("Configuring CSNetHome Coordinator")
        self.hass = hass
        self.entry_id = entry_id
        self.update_interval = timedelta(seconds=update_interval)
        self._device_data = {"sensors": [], "common_data": {}}
        self._last_alarm_codes: dict[str, int] = {}
        super().__init__(
            hass,
            _LOGGER,
            name=DOMAIN,
            update_method=self._async_update_data,
            update_interval=self.update_interval,
        )

    async def _async_update_data(self):
        """Fetch data for all sensors."""

        _LOGGER.debug("Fetching all CSNet Home sensor data from API.")

        # Retrieve the CloudServiceAPI object from hass data
        cloud_api = self.hass.data[DOMAIN][self.entry_id]["api"]
        if not cloud_api:
            _LOGGER.error("No CloudServiceAPI instance found!")
            return

<<<<<<< HEAD
        # ensure translations are loaded before elements to enrich alarm messages
        await cloud_api.load_translations()
        device_data = await cloud_api.async_get_elements_data()
        self._device_data = device_data

        # Raise notification if new alarm codes appear
        try:
            for sensor in self._device_data.get("sensors", []):
                key = f"{sensor.get('device_id')}-{sensor.get('room_id')}-{sensor.get('zone_id')}"
                alarm_code = sensor.get("alarm_code")
                if alarm_code is None or alarm_code == 0:
                    # clear last stored to allow future notifications
                    self._last_alarm_codes.pop(key, None)
                    continue

                prev_code = self._last_alarm_codes.get(key)
                if prev_code != alarm_code:
                    # store and notify
                    self._last_alarm_codes[key] = alarm_code
                    title = "Hitachi Device Alarm"
                    message_parts = [
                        f"Device: {sensor.get('device_name')} | Room: {sensor.get('room_name')}",
                        f"Code: {alarm_code}",
                    ]
                    alarm_msg = sensor.get("alarm_message")
                    if alarm_msg:
                        message_parts.append(f"Message: {alarm_msg}")
                    message = "\n".join(message_parts)
                    await self.hass.services.async_call(
                        "persistent_notification",
                        "create",
                        {
                            "title": title,
                            "message": message,
                            "notification_id": f"csnet_home_alarm_{key}",
                        },
                        blocking=False,
                    )
        except Exception as exc:  # pragma: no cover - do not fail updates on notify
            _LOGGER.debug("Alarm notification handling error: %s", exc)
=======
        # Fetch both elements data and installation devices data
        elements_data = await cloud_api.async_get_elements_data()
        installation_devices_data = (
            await cloud_api.async_get_installation_devices_data()
        )

        if elements_data:
            self._device_data = elements_data
        else:
            self._device_data = {"sensors": [], "common_data": {}}

        # Add installation devices data to common_data
        if installation_devices_data and self._device_data.get("common_data"):
            self._device_data["common_data"][
                "installation_devices"
            ] = installation_devices_data
>>>>>>> 1e39bd39

        return self._device_data

    def get_sensors_data(self):
        """Return the list of sensor data."""

        return self._device_data["sensors"]

    def get_common_data(self):
        """Return common data shared between all sensors."""

        return self._device_data["common_data"]

    def get_installation_devices_data(self):
        """Return installation devices data."""

        return self._device_data.get("common_data", {}).get("installation_devices", {})<|MERGE_RESOLUTION|>--- conflicted
+++ resolved
@@ -41,11 +41,25 @@
             _LOGGER.error("No CloudServiceAPI instance found!")
             return
 
-<<<<<<< HEAD
         # ensure translations are loaded before elements to enrich alarm messages
         await cloud_api.load_translations()
-        device_data = await cloud_api.async_get_elements_data()
-        self._device_data = device_data
+
+        # Fetch both elements data and installation devices data
+        elements_data = await cloud_api.async_get_elements_data()
+        installation_devices_data = (
+            await cloud_api.async_get_installation_devices_data()
+        )
+
+        if elements_data:
+            self._device_data = elements_data
+        else:
+            self._device_data = {"sensors": [], "common_data": {}}
+
+        # Add installation devices data to common_data
+        if installation_devices_data and self._device_data.get("common_data"):
+            self._device_data["common_data"][
+                "installation_devices"
+            ] = installation_devices_data
 
         # Raise notification if new alarm codes appear
         try:
@@ -82,24 +96,6 @@
                     )
         except Exception as exc:  # pragma: no cover - do not fail updates on notify
             _LOGGER.debug("Alarm notification handling error: %s", exc)
-=======
-        # Fetch both elements data and installation devices data
-        elements_data = await cloud_api.async_get_elements_data()
-        installation_devices_data = (
-            await cloud_api.async_get_installation_devices_data()
-        )
-
-        if elements_data:
-            self._device_data = elements_data
-        else:
-            self._device_data = {"sensors": [], "common_data": {}}
-
-        # Add installation devices data to common_data
-        if installation_devices_data and self._device_data.get("common_data"):
-            self._device_data["common_data"][
-                "installation_devices"
-            ] = installation_devices_data
->>>>>>> 1e39bd39
 
         return self._device_data
 
