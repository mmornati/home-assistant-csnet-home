--- conflicted
+++ resolved
@@ -341,10 +341,6 @@
                 async with self.session.post(
                     settings_url, headers=headers, cookies=cookies, data=data
                 ) as response:
-<<<<<<< HEAD
-                    response.raise_for_status()
-                    _LOGGER.debug("Set hvac_mode=%s with payload=%s", hvac_mode, data)
-=======
                     response_text = await response.text()
                     _LOGGER.debug(
                         "Set hvac_mode=%s with payload=%s, status=%s, response=%s",
@@ -362,7 +358,6 @@
                         )
                         return False
                     response.raise_for_status()
->>>>>>> ff11e9a3
                     return True
         except (aiohttp.ClientError, asyncio.TimeoutError) as err:
             _LOGGER.error("Error setting hvac_mode=%s: %s", hvac_mode, err)
