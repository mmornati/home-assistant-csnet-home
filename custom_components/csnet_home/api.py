--- conflicted
+++ resolved
@@ -285,11 +285,6 @@
         """Set HVAC mode: HEAT, COOL, or OFF."""
         settings_url = f"{self.base_url}{HEAT_SETTINGS_PATH}"
 
-<<<<<<< HEAD
-        status = 1 if hvac_mode == HVACMode.HEAT or hvac_mode == HVACMode.COOL or hvac_mode == HVACMode.AUTO else 0
-
-=======
->>>>>>> 26f7c380
         headers = COMMON_API_HEADERS | {
             "accept": "*/*",
             "x-requested-with": "XMLHttpRequest",
