--- conflicted
+++ resolved
@@ -142,13 +142,8 @@
         response = await cloud_api.async_set_hvac_mode(
             self._sensor_data["zone_id"], self._sensor_data["parent_id"], hvac_mode
         )
-<<<<<<< HEAD
-        if response:
-            self._sensor_data["on_off"] = 1 if hvac_mode == HVACMode.HEAT or hvac_mode == HVACMode.COOL or hvac_mode == HVACMode.AUTO else 0
-=======
         #if response:
         #    self._sensor_data["on_off"] = 1 if hvac_mode == HVACMode.HEAT else 0
->>>>>>> 26f7c380
 
     async def async_set_preset_mode(self, preset_mode: str) -> None:
         """Set new preset mode."""
