--- conflicted
+++ resolved
@@ -716,7 +716,6 @@
 
 
 @pytest.mark.asyncio
-<<<<<<< HEAD
 async def test_api_set_hvac_mode_zone5_uses_circuit1(mock_aiohttp_client, hass):
     """Test that zone_id 5 uses C1 in runStop parameter names."""
     mock_client_instance = mock_aiohttp_client.return_value
@@ -938,7 +937,9 @@
     assert data_sent["runStopC1Air"] == "1"
     # Should NOT have water parameter for air circuits
     assert "runStopC1" not in data_sent
-=======
+
+
+@pytest.mark.asyncio
 async def test_api_get_installation_alarms_success(mock_aiohttp_client, hass):
     """Test a successful installation alarms data call."""
     mock_client_instance = mock_aiohttp_client.return_value
@@ -1017,5 +1018,4 @@
 
     data = await api.async_get_installation_alarms()
 
-    assert data is None
->>>>>>> 78058184
+    assert data is None